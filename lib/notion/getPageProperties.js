--- conflicted
+++ resolved
@@ -96,9 +96,6 @@
       if (pageCover.startsWith('http')) return defaultMapImageUrl(pageCover, block[id].value)
     }
   }
-<<<<<<< HEAD
-}
-=======
 }
 
 function getPageIcon(id, block) {
@@ -108,7 +105,4 @@
     if (pageIcon.startsWith('http')) return defaultMapImageUrl(pageIcon, block[id].value)
     return pageIcon
   }
-}
-
-export { getPageProperties as default }
->>>>>>> b4398e51
+}