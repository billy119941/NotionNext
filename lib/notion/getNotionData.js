import BLOG from '@/blog.config'
import { getDataFromCache, setDataToCache } from '@/lib/cache/cache_manager'
import { getPostBlocks } from '@/lib/notion/getPostBlocks'
import { idToUuid } from 'notion-utils'
import { deepClone } from '../utils'
import { getAllCategories } from './getAllCategories'
import getAllPageIds from './getAllPageIds'
import { getAllTags } from './getAllTags'
import getPageProperties from './getPageProperties'
import { mapImgUrl, compressImage } from './mapImage'
import { getConfigMapFromConfigPage } from './getNotionConfig'

/**
 * 获取博客数据
 * @param {*} pageId
 * @param {*} from
 * @param latestPostCount 截取最新文章数量
 * @param categoryCount
 * @param tagsCount 截取标签数量
 * @param pageType 过滤的文章类型，数组格式 ['Page','Post']
 * @returns
 *
 */
export async function getGlobalData({
  pageId = BLOG.NOTION_PAGE_ID,
  from
}) {
  // 从notion获取
  const data = await getNotionPageData({ pageId, from })
  const db = deepClone(data)
  // 不返回的敏感数据
  delete db.block
  delete db.schema
  delete db.rawMetadata
  delete db.pageIds
  delete db.viewIds
  delete db.collection
  delete db.collectionQuery
  delete db.collectionId
  delete db.collectionView
  return db
}

/**
 * 获取最新文章 根据最后修改时间倒序排列
 * @param {*}} param0
 * @returns
 */
function getLatestPosts({ allPages, from, latestPostCount }) {
  const allPosts = allPages?.filter(page => page.type === 'Post' && page.status === 'Published')

  const latestPosts = Object.create(allPosts).sort((a, b) => {
    const dateA = new Date(a?.lastEditedDate || a?.publishDate)
    const dateB = new Date(b?.lastEditedDate || b?.publishDate)
    return dateB - dateA
  })
  return latestPosts.slice(0, latestPostCount)
}

/**
 * 获取指定notion的collection数据
 * @param pageId
 * @param from 请求来源
 * @returns {Promise<JSX.Element|*|*[]>}
 */
export async function getNotionPageData({ pageId, from }) {
  // 尝试从缓存获取
  const cacheKey = 'page_block_' + pageId
  const data = await getDataFromCache(cacheKey)
  if (data && data.pageIds?.length > 0) {
    console.log('[缓存]:', `from:${from}`, `root-page-id:${pageId}`)
    return data
  }
  const db = await getDataBaseInfoByNotionAPI({ pageId, from })
  // 存入缓存
  if (db) {
    await setDataToCache(cacheKey, db)
  }
  return db
}

/**
 * 获取用户自定义单页菜单
 * @param notionPageData
 * @returns {Promise<[]|*[]>}
 */
function getCustomNav({ allPages }) {
  const customNav = []
  if (allPages && allPages.length > 0) {
    allPages.forEach(p => {
      if (p?.slug?.indexOf('http') === 0) {
        customNav.push({ icon: p.icon || null, name: p.title, to: p.slug, target: '_blank', show: true })
      } else {
        customNav.push({ icon: p.icon || null, name: p.title, to: '/' + p.slug, target: '_self', show: true })
      }
    })
  }
  return customNav
}

/**
 * 获取自定义菜单
 * @param {*} allPages
 * @returns
 */
function getCustomMenu({ collectionData }) {
  const menuPages = collectionData.filter(post => (post?.type === BLOG.NOTION_PROPERTY_NAME.type_menu || post?.type === BLOG.NOTION_PROPERTY_NAME.type_sub_menu) && post.status === 'Published')
  const menus = []
  if (menuPages && menuPages.length > 0) {
    menuPages.forEach(e => {
      e.show = true
      if (e?.slug?.indexOf('http') === 0) {
        e.target = '_blank'
      }
      if (e.type === BLOG.NOTION_PROPERTY_NAME.type_menu) {
        menus.push(e)
      } else if (e.type === BLOG.NOTION_PROPERTY_NAME.type_sub_menu) {
        const parentMenu = menus[menus.length - 1]
        if (parentMenu) {
          if (parentMenu.subMenus) {
            parentMenu.subMenus.push(e)
          } else {
            parentMenu.subMenus = [e]
          }
        }
      }
    })
  }
  return menus
}

/**
 * 获取标签选项
 * @param schema
 * @returns {undefined}
 */
function getTagOptions(schema) {
  if (!schema) return {}
  const tagSchema = Object.values(schema).find(e => e.name === BLOG.NOTION_PROPERTY_NAME.tags)
  return tagSchema?.options || []
}

/**
 * 获取分类选项
 * @param schema
 * @returns {{}|*|*[]}
 */
function getCategoryOptions(schema) {
  if (!schema) return {}
  const categorySchema = Object.values(schema).find(e => e.name === BLOG.NOTION_PROPERTY_NAME.category)
  return categorySchema?.options || []
}

/**
 * 站点信息
 * @param notionPageData
 * @param from
 * @returns {Promise<{title,description,pageCover,icon}>}
 */
function getSiteInfo({ collection, block }) {
  const title = collection?.name?.[0][0] || BLOG.TITLE
  const description = collection?.description ? Object.assign(collection).description[0][0] : BLOG.DESCRIPTION
  const pageCover = collection?.cover ? mapImgUrl(collection?.cover, block[idToUuid(BLOG.NOTION_PAGE_ID)]?.value) : BLOG.HOME_BANNER_IMAGE
  let icon = collection?.icon ? mapImgUrl(collection?.icon, collection, 'collection') : BLOG.AVATAR

  // 用户头像压缩一下
  icon = compressImage(icon)

  // 站点图标不能是emoji情
  const emojiPattern = /\uD83C[\uDF00-\uDFFF]|\uD83D[\uDC00-\uDE4F]/g
  if (!icon || emojiPattern.test(icon)) {
    icon = BLOG.AVATAR
  }
  return { title, description, pageCover, icon }
}

/**
 * 获取导航用的精减文章列表
 * gitbook主题用到，只保留文章的标题分类标签分类信息，精减掉摘要密码日期等数据
 * 导航页面的条件，必须是Posts
 * @param {*} param0
 */
export function getNavPages({ allPages }) {
  const allNavPages = allPages?.filter(post => {
    return post && post?.slug && (!post?.slug?.startsWith('http')) && post?.type === 'Post' && post?.status === 'Published'
  })

  return allNavPages.map(item => ({ id: item.id, title: item.title || '', pageCoverThumbnail: item.pageCoverThumbnail || '', category: item.category || null, tags: item.tags || null, summary: item.summary || null, slug: item.slug, pageIcon: item.pageIcon || '', lastEditedDate: item.lastEditedDate }))
}

/**
 * 获取公告
 */
async function getNotice(post) {
  if (!post) {
    return null
  }

  post.blockMap = await getPostBlocks(post.id, 'data-notice')
  return post
}

// 没有数据时返回
const EmptyData = (pageId) => {
  const empty = {
    notice: null,
    siteInfo: getSiteInfo({}),
    allPages: [{ id: 1, title: `无法获取Notion数据，请检查Notion_ID： \n 当前 ${pageId}`, summary: '访问文档获取帮助→ https://tangly1024.com/article/vercel-deploy-notion-next', status: 'Published', type: 'Post', slug: '13a171332816461db29d50e9f575b00d', date: { start_date: '2023-04-24', lastEditedDay: '2023-04-24', tagItems: [] } }],
    allNavPages: [],
    collection: [],
    collectionQuery: {},
    collectionId: null,
    collectionView: {},
    viewIds: [],
    block: {},
    schema: {},
    tagOptions: [],
    categoryOptions: [],
    rawMetadata: {},
    customNav: [],
    customMenu: [],
    postCount: 1,
    pageIds: [],
    latestPosts: []
  }
  return empty
}

/**
 * 调用NotionAPI获取Page数据
 * @returns {Promise<JSX.Element|null|*>}
 */
async function getDataBaseInfoByNotionAPI({ pageId, from }) {
  const pageRecordMap = await getPostBlocks(pageId, from)
  if (!pageRecordMap) {
    console.error('can`t get Notion Data ; Which id is: ', pageId)
    return {}
  }
  pageId = idToUuid(pageId)
  const block = pageRecordMap.block || {}
  const rawMetadata = block[pageId]?.value
  // Check Type Page-Database和Inline-Database
  if (
    rawMetadata?.type !== 'collection_view_page' && rawMetadata?.type !== 'collection_view'
  ) {
    console.error(`pageId "${pageId}" is not a database`)
    return EmptyData(pageId)
  }
  const collection = Object.values(pageRecordMap.collection)[0]?.value || {}
  const siteInfo = getSiteInfo({ collection, block })
  const collectionId = rawMetadata?.collection_id
  const collectionQuery = pageRecordMap.collection_query
  const collectionView = pageRecordMap.collection_view
  const schema = collection?.schema

  const viewIds = rawMetadata?.view_ids
  const collectionData = []
  const pageIds = getAllPageIds(collectionQuery, collectionId, collectionView, viewIds)
  if (pageIds?.length === 0) {
    console.error('获取到的文章列表为空，请检查notion模板', collectionQuery, collection, collectionView, viewIds, pageRecordMap)
  }
  for (let i = 0; i < pageIds.length; i++) {
    const id = pageIds[i]
    const value = block[id]?.value
    if (!value) {
      continue
    }
    const properties = (await getPageProperties(id, block, schema, null, getTagOptions(schema))) || null
    if (properties) {
      collectionData.push(properties)
    }
  }

  // 文章计数
  let postCount = 0

  // 查找所有的Post和Page
  const allPages = collectionData.filter(post => {
    if (post?.type === 'Post' && post.status === 'Published') {
      postCount++
    }
    return post && post?.slug &&
     (!post?.slug?.startsWith('http')) &&
     (post?.status === 'Invisible' || post?.status === 'Published')
  })

  // 站点配置优先读取配置表格，否则读取blog.config.js 文件
<<<<<<< HEAD
  const CONFIG = await getConfigMapFromConfigPage(collectionData) || BLOG
=======
  const NOTION_CONFIG = await getConfigMapFromConfigPage(collectionData) || BLOG
>>>>>>> 47b82d12

  // Sort by date
  if (BLOG.POSTS_SORT_BY === 'date') {
    allPages.sort((a, b) => {
      return b?.publishDate - a?.publishDate
    })
  }

  const notice = await getNotice(collectionData.filter(post => { return post && post?.type && post?.type === 'Notice' && post.status === 'Published' })?.[0])
  const categoryOptions = getAllCategories({ allPages, categoryOptions: getCategoryOptions(schema) })
  const tagOptions = getAllTags({ allPages, tagOptions: getTagOptions(schema) })
  // 旧的菜单
  const customNav = getCustomNav({ allPages: collectionData.filter(post => post?.type === 'Page' && post.status === 'Published') })
  // 新的菜单
  const customMenu = await getCustomMenu({ collectionData })
  const latestPosts = getLatestPosts({ allPages, from, latestPostCount: 6 })
  const allNavPages = getNavPages({ allPages })

  return {
<<<<<<< HEAD
    CONFIG,
=======
    NOTION_CONFIG,
>>>>>>> 47b82d12
    notice,
    siteInfo,
    allPages,
    allNavPages,
    collection,
    collectionQuery,
    collectionId,
    collectionView,
    viewIds,
    block,
    schema,
    tagOptions,
    categoryOptions,
    rawMetadata,
    customNav,
    customMenu,
    postCount,
    pageIds,
    latestPosts
  }
}<|MERGE_RESOLUTION|>--- conflicted
+++ resolved
@@ -285,11 +285,7 @@
   })
 
   // 站点配置优先读取配置表格，否则读取blog.config.js 文件
-<<<<<<< HEAD
-  const CONFIG = await getConfigMapFromConfigPage(collectionData) || BLOG
-=======
   const NOTION_CONFIG = await getConfigMapFromConfigPage(collectionData) || BLOG
->>>>>>> 47b82d12
 
   // Sort by date
   if (BLOG.POSTS_SORT_BY === 'date') {
@@ -309,11 +305,7 @@
   const allNavPages = getNavPages({ allPages })
 
   return {
-<<<<<<< HEAD
-    CONFIG,
-=======
     NOTION_CONFIG,
->>>>>>> 47b82d12
     notice,
     siteInfo,
     allPages,
