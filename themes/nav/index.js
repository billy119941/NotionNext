'use client'

/**
 * # NAV 主题说明
 * 主题开发者 [emengweb](https://github.com/emengweb)
 * 开启方式 在blog.config.js 将主题配置为 `NAV`
 */

import CONFIG from './config'
import { useEffect, useState, createContext, useContext } from 'react'
import Footer from './components/Footer'
import TopNavBar from './components/TopNavBar'
import { useGlobal } from '@/lib/global'
import Announcement from './components/Announcement'
import PageNavDrawer from './components/PageNavDrawer'
import FloatTocButton from './components/FloatTocButton'
import { AdSlot } from '@/components/GoogleAdsense'
import JumpToTopButton from './components/JumpToTopButton'
import CategoryItem from './components/CategoryItem'
import TagItemMini from './components/TagItemMini'
import Comment from '@/components/Comment'
import TocDrawer from './components/TocDrawer'
import NotionPage from '@/components/NotionPage'
import { ArticleLock } from './components/ArticleLock'
import { Transition } from '@headlessui/react'
import { Style } from './style'
import CommonHead from '@/components/CommonHead'
import BlogArchiveItem from './components/BlogArchiveItem'
import BlogPostListAll from './components/BlogPostListAll'
import BlogPostCard from './components/BlogPostCard'
import Link from 'next/link'
import dynamic from 'next/dynamic'

import { MenuItem } from './components/MenuItem'
<<<<<<< HEAD
import LogoBar from './components/LogoBar'

=======
import { siteConfig } from '@/lib/config'
>>>>>>> 421d3c5d
const WWAds = dynamic(() => import('@/components/WWAds'), { ssr: false })

// 主题全局变量
const ThemeGlobalNav = createContext()
export const useNavGlobal = () => useContext(ThemeGlobalNav)

/**
 * 基础布局
 * 采用左右两侧布局，移动端使用顶部导航栏
 * @returns {JSX.Element}
 * @constructor
 */
const LayoutBase = (props) => {
  const { customMenu, children, post, allNavPages, categoryOptions, slotLeft, slotTop, meta } = props
  const { onLoading } = useGlobal()
  const [tocVisible, changeTocVisible] = useState(false)
  const [pageNavVisible, changePageNavVisible] = useState(false)
  const [filteredNavPages, setFilteredNavPages] = useState(allNavPages)

  const showTocButton = post?.toc?.length > 1

  useEffect(() => {
    setFilteredNavPages(allNavPages)
  }, [post])

  let links = customMenu

  // 默认使用自定义菜单，否则将遍历所有的category生成菜单
  if (!siteConfig('NAV_USE_CUSTOM_MENU', null, CONFIG)) {
    links = categoryOptions && categoryOptions?.map(c => {
      return { id: c.name, title: `# ${c.name}`, to: `/category/${c.name}`, show: true }
    })
  }

  return (
        <ThemeGlobalNav.Provider value={{ tocVisible, changeTocVisible, filteredNavPages, setFilteredNavPages, allNavPages, pageNavVisible, changePageNavVisible, categoryOptions }}>
            {/* HEAD */}
            <CommonHead meta={meta}/>
            {/* 样式 */}
            <Style/>

            {/* 主题样式根基 */}
            <div id='theme-onenav' className='dark:bg-hexo-black-gray w-full h-screen min-h-screen justify-center dark:text-gray-300'>

                {/* 端顶部导航栏 */}
                <TopNavBar {...props} />

                {/* 左右布局区块 */}
                <main id='wrapper' className={(JSON.parse(siteConfig('LAYOUT_SIDEBAR_REVERSE')) ? 'flex-row-reverse' : '') + ' relative flex justify-between w-full h-screen mx-auto'}>

                    {/* 左侧推拉抽屉 */}
                    <div className={'font-sans hidden md:block dark:border-transparent relative z-10 mx-4 w-52 max-h-full pb-44'}>

                        {/* 图标Logo */}
                        <div className='hidden md:block w-full top-0 left-5 md:left-4 z-40 pt-3 md:pt-4'>
                            <LogoBar {...props} />
                        </div>
                        <div className='main-menu z-20 pl-9 pr-7 pb-5 sticky pt-1 top-20 overflow-y-scroll h-fit max-h-full scroll-hidden bg-white dark:bg-neutral-800 rounded-xl '>

                           {/* 嵌入 */}
                            {slotLeft}

                            <div className='grid pt-2'>
                                {/* 显示菜单 */}
                                {links && links?.map((link, index) => <MenuItem key={index} link={link} />)}
                            </div>

                        </div>

                        {/* 页脚站点信息 */}
                        <div className='w-56 fixed left-0 bottom-0 z-0'>
                            <Footer {...props} />
                        </div>
                    </div>

                    {/* 右侧主要内容区块 */}
                    <div id='center-wrapper' className='flex flex-col justify-between w-full relative z-10 pt-20 md:pt-5 pb-8 min-h-screen overflow-y-auto'>

                        <div id='container-inner' className='w-full px-6 pb-6 md:pb-20 max-w-8xl justify-center mx-auto'>
                            {slotTop}
                            {/* 广告植入 */}
                            <WWAds className='w-full' orientation='horizontal'/>

                            <Transition
                                show={!onLoading}
                                appear={true}
                                enter="transition ease-in-out duration-700 transform order-first"
                                enterFrom="opacity-0 translate-y-16"
                                enterTo="opacity-100"
                                leave="transition ease-in-out duration-300 transform"
                                leaveFrom="opacity-100 translate-y-0"
                                leaveTo="opacity-0 -translate-y-16"
                                unmount={false}
                            >
                                {children}
                            </Transition>

                            {/* Google广告 */}
                            <AdSlot type='in-article' />
                            <WWAds className='w-full' orientation='horizontal'/>

                            {/* 回顶按钮 */}
                            <JumpToTopButton />
                        </div>

                        {/* 底部 */}
                        <div className='md:hidden'>
                            <Footer {...props} />
                        </div>
                    </div>

                </main>

                {/* 移动端悬浮目录按钮 */}
                {showTocButton && !tocVisible && <div className='md:hidden fixed right-0 bottom-52 z-30 bg-white border-l border-t border-b dark:border-neutral-800 rounded'>
                    <FloatTocButton {...props} />
                </div>}

                {/* 移动端导航抽屉 */}
                <PageNavDrawer {...props} filteredNavPages={filteredNavPages} />

            </div>
        </ThemeGlobalNav.Provider>
  )
}

/**
 * 首页
 * @param {*} props
 * @returns 此主题首页就是列表
 */
const LayoutIndex = props => {
  return <LayoutPostListIndex {...props} />
}

/**
 * 首页列表
 * @param {*} props
 * @returns
 */
const LayoutPostListIndex = props => {
  // const { customMenu, children, post, allNavPages, categoryOptions, slotLeft, slotRight, slotTop, meta } = props
  // const [filteredNavPages, setFilteredNavPages] = useState(allNavPages)
  return (
    <>
        <Announcement {...props} />
        <BlogPostListAll { ...props } />
    </>
  )
}

/**
 * 文章列表
 * @param {*} props
 * @returns
 */
const LayoutPostList = props => {
<<<<<<< HEAD
  return <LayoutBase {...props}></LayoutBase>
  // const { posts } = props
  // // 顶部如果是按照分类或标签查看文章列表，列表顶部嵌入一个横幅
  // // 如果是搜索，则列表顶部嵌入 搜索框
  // return (
  //   <LayoutBase {...props} >
  //       <div className='w-full max-w-7xl mx-auto justify-center mt-8'>
  //           <div id='posts-wrapper' class='card-list grid gap-4 sm:grid-cols-1 md:grid-cols-2 lg:grid-cols-3 xl:grid-cols-4 2xl:grid-cols-5'>
  //               {posts?.map(post => (
  //                   <BlogPostCard key={post.id} post = {post} className='card' />
  //               ))}
  //           </div>
  //       </div>
  //   </LayoutBase>
  // )
=======
  const { posts } = props
  // 顶部如果是按照分类或标签查看文章列表，列表顶部嵌入一个横幅
  // 如果是搜索，则列表顶部嵌入 搜索框
  return (
    <>
        <div className='w-full max-w-7xl mx-auto justify-center mt-8'>
            <div id='posts-wrapper' class='card-list grid gap-4 sm:grid-cols-1 md:grid-cols-2 lg:grid-cols-3 xl:grid-cols-4 2xl:grid-cols-5'>
                {posts?.map(post => (
                    <BlogPostCard key={post.id} post = {post} className='card' />
                ))}
            </div>
        </div>
    </>
  )
>>>>>>> 421d3c5d
}

/**
 * 文章详情
 * @param {*} props
 * @returns
 */
const LayoutSlug = (props) => {
  const { post, lock, validPassword } = props
<<<<<<< HEAD
  if(post?.slug?.startsWith('http') || post?.slug == '' || post?.slug == null){
    return <LayoutBase {...props}></LayoutBase>
  }else{
    return  <LayoutBase {...props} >
              {/* 文章锁 */}
              {lock && <ArticleLock validPassword={validPassword} />}

              {!lock && <div id='container'>

                  {/* title */}
                  <h1 className="text-3xl pt-4 md:pt-12  dark:text-gray-300">{post?.title}</h1>

                  {/* Notion文章主体 */}
                  {post && (<section id="article-wrapper" className="px-1">
                      <NotionPage post={post} />

                      {/* 分享 */}
                      {/* <ShareBar post={post} /> */}
                      {/* 文章分类和标签信息 */}
                      <div className='flex justify-between'>
                          {CONFIG.POST_DETAIL_CATEGORY && post?.category && <CategoryItem category={post.category} />}
                          <div>
                              {CONFIG.POST_DETAIL_TAG && post?.tagItems?.map(tag => <TagItemMini key={tag.name} tag={tag} />)}
                          </div>
                      </div>

                      {/* 上一篇、下一篇文章 */}
                      {/* {post?.type === 'Post' && <ArticleAround prev={prev} next={next} />} */}

                      <AdSlot />
                      <WWAds className='w-full' orientation='horizontal'/>

                      <Comment frontMatter={post} />
                  </section>)}

                  <TocDrawer {...props} />
              </div>}
          </LayoutBase>
  }
=======

  return (
        <>
            {/* 文章锁 */}
            {lock && <ArticleLock validPassword={validPassword} />}

            {!lock && <div id='container'>

                {/* title */}
                <h1 className="text-3xl pt-4 md:pt-12  dark:text-gray-300">{post?.title}</h1>

                {/* Notion文章主体 */}
                {post && (<section id="article-wrapper" className="px-1">
                    <NotionPage post={post} />

                    {/* 分享 */}
                    {/* <ShareBar post={post} /> */}
                    {/* 文章分类和标签信息 */}
                    <div className='flex justify-between'>
                        {siteConfig('POST_DETAIL_CATEGORY', null, CONFIG) && post?.category && <CategoryItem category={post.category} />}
                        <div>
                            {siteConfig('POST_DETAIL_TAG', null, CONFIG) && post?.tagItems?.map(tag => <TagItemMini key={tag.name} tag={tag} />)}
                        </div>
                    </div>

                    {/* 上一篇、下一篇文章 */}
                    {/* {post?.type === 'Post' && <ArticleAround prev={prev} next={next} />} */}

                    <AdSlot />
                    <WWAds className='w-full' orientation='horizontal'/>

                    <Comment frontMatter={post} />
                </section>)}

                <TocDrawer {...props} />
            </div>}
        </>
  )
>>>>>>> 421d3c5d
}

/**
 * 没有搜索
 * 全靠页面导航
 * @param {*} props
 * @returns
 */
const LayoutSearch = (props) => {
  return <></>
}

/**
 * 归档页面基本不会用到
 * 全靠页面导航
 * @param {*} props
 * @returns
 */
const LayoutArchive = (props) => {
  return <LayoutBase {...props}></LayoutBase>
  // const { archivePosts } = props

<<<<<<< HEAD
  // return <LayoutBase {...props}>
  //       <div className="mb-10 pb-20 md:py-12 py-3  min-h-full">
  //           {Object.keys(archivePosts)?.map(archiveTitle => <BlogArchiveItem key={archiveTitle} archiveTitle={archiveTitle} archivePosts={archivePosts} />)}
  //       </div>
  // </LayoutBase>
=======
  return <>
        <div className="mb-10 pb-20 md:py-12 py-3  min-h-full">
            {Object.keys(archivePosts)?.map(archiveTitle => <BlogArchiveItem key={archiveTitle} archiveTitle={archiveTitle} archivePosts={archivePosts} />)}
        </div>
  </>
>>>>>>> 421d3c5d
}

/**
 * 404
 */
const Layout404 = props => {
  return <>
        <div className='w-full h-96 py-80 flex justify-center items-center'>404 Not found.</div>
    </>
}

/**
 * 分类列表
 */
const LayoutCategoryIndex = (props) => {
<<<<<<< HEAD
  return <LayoutBase {...props}></LayoutBase>
  // const { categoryOptions } = props
  // const { locale } = useGlobal()
  // return <LayoutBase {...props}>
  //    <div className='bg-white dark:bg-gray-700 py-10'>
  //               <div className='dark:text-gray-200 mb-5'>
  //                   <i className='mr-4 fas fa-th' />{locale.COMMON.CATEGORY}:
  //               </div>
  //               <div id='category-list' className='duration-200 flex flex-wrap'>
  //                   {categoryOptions?.map(category => {
  //                     return (
  //                           <Link
  //                               key={category.name}
  //                               href={`/category/${category.name}`}
  //                               passHref
  //                               legacyBehavior>
  //                               <div
  //                                   className={'hover:text-black dark:hover:text-white dark:text-gray-300 dark:hover:bg-gray-600 px-5 cursor-pointer py-2 hover:bg-gray-100'}>
  //                                   <i className='mr-4 fas fa-folder' />{category.name}({category.count})
  //                               </div>
  //                           </Link>
  //                     )
  //                   })}
  //               </div>
  //           </div>
  // </LayoutBase>
=======
  const { categoryOptions } = props
  const { locale } = useGlobal()
  return <>
     <div className='bg-white dark:bg-gray-700 py-10'>
                <div className='dark:text-gray-200 mb-5'>
                    <i className='mr-4 fas fa-th' />{locale.COMMON.CATEGORY}:
                </div>
                <div id='category-list' className='duration-200 flex flex-wrap'>
                    {categoryOptions?.map(category => {
                      return (
                            <Link
                                key={category.name}
                                href={`/category/${category.name}`}
                                passHref
                                legacyBehavior>
                                <div
                                    className={'hover:text-black dark:hover:text-white dark:text-gray-300 dark:hover:bg-gray-600 px-5 cursor-pointer py-2 hover:bg-gray-100'}>
                                    <i className='mr-4 fas fa-folder' />{category.name}({category.count})
                                </div>
                            </Link>
                      )
                    })}
                </div>
            </div>
  </>
>>>>>>> 421d3c5d
}

/**
 * 标签列表
 */
const LayoutTagIndex = (props) => {
<<<<<<< HEAD
  return <LayoutBase {...props}></LayoutBase>
  // const { tagOptions } = props
  // const { locale } = useGlobal()

  // return <LayoutBase {...props}>
  //    <div className="bg-white dark:bg-gray-700 py-10">
  //               <div className="dark:text-gray-200 mb-5">
  //                   <i className="mr-4 fas fa-tag" />
  //                   {locale.COMMON.TAGS}:
  //               </div>
  //               <div id="tags-list" className="duration-200 flex flex-wrap">
  //                   {tagOptions?.map(tag => {
  //                     return (
  //                           <div key={tag.name} className="p-2">
  //                               <TagItemMini key={tag.name} tag={tag} />
  //                           </div>
  //                     )
  //                   })}
  //               </div>
  //           </div>
  // </LayoutBase>
=======
  const { tagOptions } = props
  const { locale } = useGlobal()

  return <>
     <div className="bg-white dark:bg-gray-700 py-10">
                <div className="dark:text-gray-200 mb-5">
                    <i className="mr-4 fas fa-tag" />
                    {locale.COMMON.TAGS}:
                </div>
                <div id="tags-list" className="duration-200 flex flex-wrap">
                    {tagOptions?.map(tag => {
                      return (
                            <div key={tag.name} className="p-2">
                                <TagItemMini key={tag.name} tag={tag} />
                            </div>
                      )
                    })}
                </div>
            </div>
  </>
>>>>>>> 421d3c5d
}

export {
  CONFIG as THEME_CONFIG,
  LayoutBase,
  LayoutIndex,
  LayoutSearch,
  LayoutArchive,
  LayoutSlug,
  Layout404,
  LayoutCategoryIndex,
  LayoutPostList,
  LayoutTagIndex
}<|MERGE_RESOLUTION|>--- conflicted
+++ resolved
@@ -32,12 +32,9 @@
 import dynamic from 'next/dynamic'
 
 import { MenuItem } from './components/MenuItem'
-<<<<<<< HEAD
 import LogoBar from './components/LogoBar'
 
-=======
 import { siteConfig } from '@/lib/config'
->>>>>>> 421d3c5d
 const WWAds = dynamic(() => import('@/components/WWAds'), { ssr: false })
 
 // 主题全局变量
@@ -195,28 +192,11 @@
  * @returns
  */
 const LayoutPostList = props => {
-<<<<<<< HEAD
-  return <LayoutBase {...props}></LayoutBase>
-  // const { posts } = props
-  // // 顶部如果是按照分类或标签查看文章列表，列表顶部嵌入一个横幅
-  // // 如果是搜索，则列表顶部嵌入 搜索框
-  // return (
-  //   <LayoutBase {...props} >
-  //       <div className='w-full max-w-7xl mx-auto justify-center mt-8'>
-  //           <div id='posts-wrapper' class='card-list grid gap-4 sm:grid-cols-1 md:grid-cols-2 lg:grid-cols-3 xl:grid-cols-4 2xl:grid-cols-5'>
-  //               {posts?.map(post => (
-  //                   <BlogPostCard key={post.id} post = {post} className='card' />
-  //               ))}
-  //           </div>
-  //       </div>
-  //   </LayoutBase>
-  // )
-=======
   const { posts } = props
   // 顶部如果是按照分类或标签查看文章列表，列表顶部嵌入一个横幅
   // 如果是搜索，则列表顶部嵌入 搜索框
   return (
-    <>
+    <LayoutBase {...props} >
         <div className='w-full max-w-7xl mx-auto justify-center mt-8'>
             <div id='posts-wrapper' class='card-list grid gap-4 sm:grid-cols-1 md:grid-cols-2 lg:grid-cols-3 xl:grid-cols-4 2xl:grid-cols-5'>
                 {posts?.map(post => (
@@ -224,9 +204,8 @@
                 ))}
             </div>
         </div>
-    </>
+    </LayoutBase>
   )
->>>>>>> 421d3c5d
 }
 
 /**
@@ -236,13 +215,11 @@
  */
 const LayoutSlug = (props) => {
   const { post, lock, validPassword } = props
-<<<<<<< HEAD
-  if(post?.slug?.startsWith('http') || post?.slug == '' || post?.slug == null){
-    return <LayoutBase {...props}></LayoutBase>
-  }else{
-    return  <LayoutBase {...props} >
-              {/* 文章锁 */}
-              {lock && <ArticleLock validPassword={validPassword} />}
+
+  return (
+        <LayoutBase {...props} >
+            {/* 文章锁 */}
+            {lock && <ArticleLock validPassword={validPassword} />}
 
               {!lock && <div id='container'>
 
@@ -252,70 +229,30 @@
                   {/* Notion文章主体 */}
                   {post && (<section id="article-wrapper" className="px-1">
                       <NotionPage post={post} />
-
-                      {/* 分享 */}
-                      {/* <ShareBar post={post} /> */}
-                      {/* 文章分类和标签信息 */}
-                      <div className='flex justify-between'>
-                          {CONFIG.POST_DETAIL_CATEGORY && post?.category && <CategoryItem category={post.category} />}
-                          <div>
-                              {CONFIG.POST_DETAIL_TAG && post?.tagItems?.map(tag => <TagItemMini key={tag.name} tag={tag} />)}
-                          </div>
-                      </div>
-
-                      {/* 上一篇、下一篇文章 */}
-                      {/* {post?.type === 'Post' && <ArticleAround prev={prev} next={next} />} */}
-
-                      <AdSlot />
-                      <WWAds className='w-full' orientation='horizontal'/>
-
-                      <Comment frontMatter={post} />
-                  </section>)}
-
-                  <TocDrawer {...props} />
-              </div>}
-          </LayoutBase>
-  }
-=======
-
-  return (
-        <>
-            {/* 文章锁 */}
-            {lock && <ArticleLock validPassword={validPassword} />}
-
-            {!lock && <div id='container'>
-
-                {/* title */}
-                <h1 className="text-3xl pt-4 md:pt-12  dark:text-gray-300">{post?.title}</h1>
-
-                {/* Notion文章主体 */}
-                {post && (<section id="article-wrapper" className="px-1">
-                    <NotionPage post={post} />
 
                     {/* 分享 */}
                     {/* <ShareBar post={post} /> */}
                     {/* 文章分类和标签信息 */}
                     <div className='flex justify-between'>
-                        {siteConfig('POST_DETAIL_CATEGORY', null, CONFIG) && post?.category && <CategoryItem category={post.category} />}
+                        {CONFIG.POST_DETAIL_CATEGORY && post?.category && <CategoryItem category={post.category} />}
                         <div>
-                            {siteConfig('POST_DETAIL_TAG', null, CONFIG) && post?.tagItems?.map(tag => <TagItemMini key={tag.name} tag={tag} />)}
+                            {CONFIG.POST_DETAIL_TAG && post?.tagItems?.map(tag => <TagItemMini key={tag.name} tag={tag} />)}
                         </div>
                     </div>
 
-                    {/* 上一篇、下一篇文章 */}
-                    {/* {post?.type === 'Post' && <ArticleAround prev={prev} next={next} />} */}
-
-                    <AdSlot />
-                    <WWAds className='w-full' orientation='horizontal'/>
-
-                    <Comment frontMatter={post} />
-                </section>)}
+                      {/* 上一篇、下一篇文章 */}
+                      {/* {post?.type === 'Post' && <ArticleAround prev={prev} next={next} />} */}
+
+                      <AdSlot />
+                      <WWAds className='w-full' orientation='horizontal'/>
+
+                      <Comment frontMatter={post} />
+                  </section>)}
 
                 <TocDrawer {...props} />
             </div>}
-        </>
+        </LayoutBase>
   )
->>>>>>> 421d3c5d
 }
 
 /**
@@ -338,19 +275,11 @@
   return <LayoutBase {...props}></LayoutBase>
   // const { archivePosts } = props
 
-<<<<<<< HEAD
-  // return <LayoutBase {...props}>
-  //       <div className="mb-10 pb-20 md:py-12 py-3  min-h-full">
-  //           {Object.keys(archivePosts)?.map(archiveTitle => <BlogArchiveItem key={archiveTitle} archiveTitle={archiveTitle} archivePosts={archivePosts} />)}
-  //       </div>
-  // </LayoutBase>
-=======
-  return <>
+  return <LayoutBase {...props}>
         <div className="mb-10 pb-20 md:py-12 py-3  min-h-full">
             {Object.keys(archivePosts)?.map(archiveTitle => <BlogArchiveItem key={archiveTitle} archiveTitle={archiveTitle} archivePosts={archivePosts} />)}
         </div>
-  </>
->>>>>>> 421d3c5d
+  </LayoutBase>
 }
 
 /**
@@ -366,37 +295,9 @@
  * 分类列表
  */
 const LayoutCategoryIndex = (props) => {
-<<<<<<< HEAD
-  return <LayoutBase {...props}></LayoutBase>
-  // const { categoryOptions } = props
-  // const { locale } = useGlobal()
-  // return <LayoutBase {...props}>
-  //    <div className='bg-white dark:bg-gray-700 py-10'>
-  //               <div className='dark:text-gray-200 mb-5'>
-  //                   <i className='mr-4 fas fa-th' />{locale.COMMON.CATEGORY}:
-  //               </div>
-  //               <div id='category-list' className='duration-200 flex flex-wrap'>
-  //                   {categoryOptions?.map(category => {
-  //                     return (
-  //                           <Link
-  //                               key={category.name}
-  //                               href={`/category/${category.name}`}
-  //                               passHref
-  //                               legacyBehavior>
-  //                               <div
-  //                                   className={'hover:text-black dark:hover:text-white dark:text-gray-300 dark:hover:bg-gray-600 px-5 cursor-pointer py-2 hover:bg-gray-100'}>
-  //                                   <i className='mr-4 fas fa-folder' />{category.name}({category.count})
-  //                               </div>
-  //                           </Link>
-  //                     )
-  //                   })}
-  //               </div>
-  //           </div>
-  // </LayoutBase>
-=======
   const { categoryOptions } = props
   const { locale } = useGlobal()
-  return <>
+  return <LayoutBase {...props}>
      <div className='bg-white dark:bg-gray-700 py-10'>
                 <div className='dark:text-gray-200 mb-5'>
                     <i className='mr-4 fas fa-th' />{locale.COMMON.CATEGORY}:
@@ -418,41 +319,18 @@
                     })}
                 </div>
             </div>
-  </>
->>>>>>> 421d3c5d
+  </LayoutBase>
 }
 
 /**
  * 标签列表
  */
 const LayoutTagIndex = (props) => {
-<<<<<<< HEAD
   return <LayoutBase {...props}></LayoutBase>
   // const { tagOptions } = props
   // const { locale } = useGlobal()
 
-  // return <LayoutBase {...props}>
-  //    <div className="bg-white dark:bg-gray-700 py-10">
-  //               <div className="dark:text-gray-200 mb-5">
-  //                   <i className="mr-4 fas fa-tag" />
-  //                   {locale.COMMON.TAGS}:
-  //               </div>
-  //               <div id="tags-list" className="duration-200 flex flex-wrap">
-  //                   {tagOptions?.map(tag => {
-  //                     return (
-  //                           <div key={tag.name} className="p-2">
-  //                               <TagItemMini key={tag.name} tag={tag} />
-  //                           </div>
-  //                     )
-  //                   })}
-  //               </div>
-  //           </div>
-  // </LayoutBase>
-=======
-  const { tagOptions } = props
-  const { locale } = useGlobal()
-
-  return <>
+  return <LayoutBase {...props}>
      <div className="bg-white dark:bg-gray-700 py-10">
                 <div className="dark:text-gray-200 mb-5">
                     <i className="mr-4 fas fa-tag" />
@@ -468,8 +346,7 @@
                     })}
                 </div>
             </div>
-  </>
->>>>>>> 421d3c5d
+  </LayoutBase>
 }
 
 export {
