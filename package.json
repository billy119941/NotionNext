--- conflicted
+++ resolved
@@ -25,11 +25,7 @@
     "@headlessui/react": "^1.7.15",
     "@next/bundle-analyzer": "^12.1.1",
     "@vercel/analytics": "^1.0.0",
-<<<<<<< HEAD
     "algoliasearch": "^4.18.0",
-    "animate.css": "^4.1.1",
-=======
->>>>>>> 06dca2fd
     "animejs": "^3.2.1",
     "aos": "^3.0.0-beta.6",
     "axios": ">=0.21.1",
