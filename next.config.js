const { THEME } = require('./blog.config')
const fs = require('fs')
const path = require('path')
const BLOG = require('./blog.config')

const withBundleAnalyzer = require('@next/bundle-analyzer')({
  enabled: BLOG.BUNDLE_ANALYZER
})

/**
 * 扫描指定目录下的文件夹名，用于获取所有主题
 * @param {*} directory
 * @returns
 */
function scanSubdirectories(directory) {
  const subdirectories = []

  fs.readdirSync(directory).forEach(file => {
    const fullPath = path.join(directory, file)
    const stats = fs.statSync(fullPath)
    if (stats.isDirectory()) {
      subdirectories.push(file)
    }
<<<<<<< HEAD
=======

    // subdirectories.push(file)
>>>>>>> 6e31eba9
  })

  return subdirectories
}
// 扫描项目 /themes下的目录名
const themes = scanSubdirectories(path.resolve(__dirname, 'themes'))
module.exports = withBundleAnalyzer({
  images: {
    // 图片压缩
    formats: ['image/avif', 'image/webp'],
    // 允许next/image加载的图片 域名
    domains: [
      'gravatar.com',
      'www.notion.so',
      'avatars.githubusercontent.com',
      'images.unsplash.com',
      'source.unsplash.com',
      'p1.qhimg.com',
      'webmention.io',
      'ko-fi.com'
    ]
  },
  // 默认将feed重定向至 /public/rss/feed.xml
  async redirects() {
    return [
      {
        source: '/feed',
        destination: '/rss/feed.xml',
        permanent: true
      }
    ]
  },
  async rewrites() {
    return [
      {
        source: '/:path*.html',
        destination: '/:path*'
      }
    ]
  },
  async headers() {
    return [
      {
        source: '/:path*{/}?',
        headers: [
          { key: 'Access-Control-Allow-Credentials', value: 'true' },
          { key: 'Access-Control-Allow-Origin', value: '*' },
          {
            key: 'Access-Control-Allow-Methods',
            value: 'GET,OPTIONS,PATCH,DELETE,POST,PUT'
          },
          {
            key: 'Access-Control-Allow-Headers',
            value:
              'X-CSRF-Token, X-Requested-With, Accept, Accept-Version, Content-Length, Content-MD5, Content-Type, Date, X-Api-Version'
          }
        ]
      }
    ]
  },
  webpack: (config, { dev, isServer }) => {
    // Replace React with Preact only in client production build
    // if (!dev && !isServer) {
    //   Object.assign(config.resolve.alias, {
    //     react: 'preact/compat',
    //     'react-dom/test-utils': 'preact/test-utils',
    //     'react-dom': 'preact/compat'
    //   })
    // }
    // 动态主题：添加 resolve.alias 配置，将动态路径映射到实际路径
    if (!isServer) {
      console.log('[加载主题]', path.resolve(__dirname, 'themes', THEME))
    }
    config.resolve.alias['@theme-components'] = path.resolve(__dirname, 'themes', THEME)
    return config
  },
  experimental: {
    scrollRestoration: true
  },
  exportPathMap: async function (defaultPathMap, { dev, dir, outDir, distDir, buildId }) {
    // 导出时 忽略/pages/sitemap.xml.js ， 否则报错getServerSideProps
    const pages = { ...defaultPathMap }
    delete pages['/sitemap.xml']
    return pages
  },
  publicRuntimeConfig: { // 这里的配置既可以服务端获取到，也可以在浏览器端获取到
    NODE_ENV_API: process.env.NODE_ENV_API || 'prod',
    THEMES: themes
  }
})<|MERGE_RESOLUTION|>--- conflicted
+++ resolved
@@ -21,11 +21,8 @@
     if (stats.isDirectory()) {
       subdirectories.push(file)
     }
-<<<<<<< HEAD
-=======
 
     // subdirectories.push(file)
->>>>>>> 6e31eba9
   })
 
   return subdirectories
